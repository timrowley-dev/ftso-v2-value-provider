import { Logger } from "@nestjs/common";
import ccxt, { Exchange, Trade } from "ccxt";
import { readFileSync } from "fs";
import { FeedId, FeedValueData } from "../dto/provider-requests.dto";
import { BaseDataFeed } from "./base-feed";
import { retry, sleepFor } from "src/utils/retry";

type networks = "local-test" | "from-env" | "coston2" | "coston" | "songbird";

enum FeedCategory {
  None = 0,
  Crypto = 1,
  FX = 2,
  Commodity = 3,
  Stock = 4,
}

const CONFIG_PREFIX = "src/config/";
const RETRY_BACKOFF_MS = 10_000;

interface FeedConfig {
  feed: FeedId;
  sources: {
    exchange: string;
    symbol: string;
  }[];
}

interface PriceInfo {
  price: number;
  time: number;
  exchange: string;
  amount: number;
}

const usdtToUsdFeedId: FeedId = { category: FeedCategory.Crypto.valueOf(), name: "USDT/USD" };

export class CcxtFeed implements BaseDataFeed {
  private readonly logger = new Logger(CcxtFeed.name);
  protected initialized = false;
  private config: FeedConfig[];

  private readonly exchangeByName: Map<string, Exchange> = new Map();

  /** Symbol -> exchange -> price */
  private readonly prices: Map<string, Map<string, PriceInfo>> = new Map();

  async start() {
    this.config = this.loadConfig();
    const exchangeToSymbols = new Map<string, Set<string>>();

    for (const feed of this.config) {
      for (const source of feed.sources) {
        const symbols = exchangeToSymbols.get(source.exchange) || new Set();
        symbols.add(source.symbol);
        exchangeToSymbols.set(source.exchange, symbols);
      }
    }

    this.logger.log(`Connecting to exchanges: ${JSON.stringify(Array.from(exchangeToSymbols.keys()))}`);
    const loadExchanges = [];
    for (const exchangeName of exchangeToSymbols.keys()) {
      try {
        const exchange: Exchange = new ccxt.pro[exchangeName]({ newUpdates: true });
        this.exchangeByName.set(exchangeName, exchange);
        loadExchanges.push([exchangeName, retry(async () => exchange.loadMarkets(), 2, RETRY_BACKOFF_MS, this.logger)]);
      } catch (e) {
        this.logger.warn(`Failed to initialize exchange ${exchangeName}, ignoring: ${e}`);
        exchangeToSymbols.delete(exchangeName);
      }
    }

    for (const [exchangeName, loadExchange] of loadExchanges) {
      try {
        await loadExchange;
        this.logger.log(`Exchange ${exchangeName} initialized`);
      } catch (e) {
        this.logger.warn(`Failed to load markets for ${exchangeName}, ignoring: ${e}`);
        exchangeToSymbols.delete(exchangeName);
      }
    }
    this.initialized = true;

    this.logger.log(`Initialization done, watching trades...`);
    void this.watchTrades(exchangeToSymbols);
  }

  async getValues(feeds: FeedId[]): Promise<FeedValueData[]> {
    const promises = feeds.map(feed => this.getValue(feed));
    return Promise.all(promises);
  }

  async getValue(feed: FeedId): Promise<FeedValueData> {
    const price = await this.getFeedPrice(feed);
    return {
      feed: feed,
      value: price,
    };
  }

  private async watchTrades(exchangeToSymbols: Map<string, Set<string>>) {
    for (const [exchangeName, symbols] of exchangeToSymbols) {
      const exchange = this.exchangeByName.get(exchangeName);
      if (exchange === undefined) continue;

      const marketIds: string[] = [];
      for (const symbol of symbols) {
        const market = exchange.markets[symbol];
        if (market === undefined) {
          this.logger.warn(`Market not found for ${symbol} on ${exchangeName}`);
          continue;
        }
        marketIds.push(market.id);
      }
      void this.watch(exchange, marketIds, exchangeName);
    }
  }

  private async watch(exchange: Exchange, marketIds: string[], exchangeName: string) {
    this.logger.log(`Watching trades for ${marketIds} on exchange ${exchangeName}`);

    if (exchange.has["watchTrades"]) {
      // eslint-disable-next-line no-constant-condition
      while (true) {
        try {
          const trades = await retry(
            async () => exchange.watchTradesForSymbols(marketIds, null, 100),
            RETRY_BACKOFF_MS
          );
          this.processTrades(trades, exchangeName);
        } catch (e) {
          this.logger.error(`Failed to watch trades for ${exchangeName}: ${e}`);
          return;
        }
      }
    } else if (exchange.has["fetchTrades"]) {
      // eslint-disable-next-line no-constant-condition
      while (true) {
        try {
          const trades: Trade[] = [];
          for (const marketId of marketIds) {
            const tradesForSymbol = await exchange.fetchTrades(marketId, null, 100);
            trades.push(tradesForSymbol[tradesForSymbol.length - 1]);
          }
          this.processTrades(trades, exchangeName);

          await sleepFor(1000);
        } catch (e) {
          this.logger.error(`Failed to fetch trades for ${exchangeName}: ${e}`);
          await sleepFor(10_000);
        }
      }
    }
  }

  private processTrades(trades: Trade[], exchangeName: string) {
    trades.forEach(trade => {
      const prices = this.prices.get(trade.symbol) || new Map<string, PriceInfo>();
      prices.set(exchangeName, { price: trade.price, time: trade.timestamp, exchange: exchangeName, amount: trade.amount });
      this.prices.set(trade.symbol, prices);
    });
  }

  private async getFeedPrice(feedId: FeedId): Promise<number> {
    const config = this.config.find(config => feedsEqual(config.feed, feedId));
    if (!config) {
      this.logger.warn(`No config found for ${JSON.stringify(feedId)}`);
      return undefined;
    }

    let usdtToUsd: number | undefined;
    const priceAmountPairs: { price: number, amount: number }[] = [];

    for (const source of config.sources) {
        const info = this.prices.get(source.symbol)?.get(source.exchange);
        // Skip if no price or amount information is available
        if (!info || info.amount === undefined) continue; 

        let price = info.price;

        // Adjust for USDT to USD if needed
        if (source.symbol.endsWith("USDT")) {
            if (usdtToUsd === undefined) usdtToUsd = await this.getFeedPrice(usdtToUsdFeedId);
            if (usdtToUsd === undefined) {
              this.logger.warn(`Unable to retrieve USDT to USD conversion rate for ${source.symbol} at ${source.exchange}`);
              continue; // Skip this source if conversion rate is unavailable
            }
            price *= usdtToUsd;
        }

        // Add the price and amount to our array for median calculation
        priceAmountPairs.push({ price, amount: info.amount });
    }

    // Sort priceAmountPairs by price in ascending order
    priceAmountPairs.sort((a, b) => a.price - b.price);

    // Calculate the weighted median
    const totalAmount = priceAmountPairs.reduce((sum, pair) => sum + pair.amount, 0);
    let cumulativeAmount = 0;

    for (const pair of priceAmountPairs) {
        cumulativeAmount += pair.amount;
        if (cumulativeAmount >= totalAmount / 2) {
            return pair.price;
        }
    }

<<<<<<< HEAD
    // Return median price
    prices.sort((a, b) => a - b);
    const mid = Math.floor(prices.length / 2);
    return prices.length % 2 !== 0 ? prices[mid] : (prices[mid - 1] + prices[mid]) / 2;
=======
    // In case there are no valid price sources, return undefined
    this.logger.warn(`Unable to calculate weighted median for ${JSON.stringify(feedId)}`);
    return undefined;
>>>>>>> 2dd09426
  }

  private loadConfig() {
    const network = process.env.NETWORK as networks;
    let configPath: string;
    switch (network) {
      case "local-test":
        configPath = CONFIG_PREFIX + "test-feeds.json";
        break;
      default:
        configPath = CONFIG_PREFIX + "feeds.json";
    }

    try {
      const jsonString = readFileSync(configPath, "utf-8");
      const config: FeedConfig[] = JSON.parse(jsonString);

      if (config.find(feed => feedsEqual(feed.feed, usdtToUsdFeedId)) === undefined) {
        throw new Error("Must provide USDT feed sources, as it is used for USD conversion.");
      }

      this.logger.log(`Supported feeds: ${JSON.stringify(config.map(f => f.feed))}`);

      return config;
    } catch (err) {
      this.logger.error("Error parsing JSON config:", err);
      throw err;
    }
  }
}

function feedsEqual(a: FeedId, b: FeedId): boolean {
  return a.category === b.category && a.name === b.name;
}<|MERGE_RESOLUTION|>--- conflicted
+++ resolved
@@ -206,16 +206,9 @@
         }
     }
 
-<<<<<<< HEAD
-    // Return median price
-    prices.sort((a, b) => a - b);
-    const mid = Math.floor(prices.length / 2);
-    return prices.length % 2 !== 0 ? prices[mid] : (prices[mid - 1] + prices[mid]) / 2;
-=======
     // In case there are no valid price sources, return undefined
     this.logger.warn(`Unable to calculate weighted median for ${JSON.stringify(feedId)}`);
     return undefined;
->>>>>>> 2dd09426
   }
 
   private loadConfig() {
