import { Logger } from "@nestjs/common";
import ccxt, { Exchange, Trade } from "ccxt";
import { readFileSync } from "fs";
import { FeedId, FeedValueData } from "../dto/provider-requests.dto";
import { BaseDataFeed } from "./base-feed";
import { retry, sleepFor } from "src/utils/retry";

type networks = "local-test" | "from-env" | "coston2" | "coston" | "songbird";

enum FeedCategory {
  None = 0,
  Crypto = 1,
  FX = 2,
  Commodity = 3,
  Stock = 4,
}

const CONFIG_PREFIX = "src/config/";
const RETRY_BACKOFF_MS = 10_000;

interface FeedConfig {
  feed: FeedId;
  sources: {
    exchange: string;
    symbol: string;
  }[];
}

interface PriceInfo {
  price: number;
  time: number;
  exchange: string;
}

const usdtToUsdFeedId: FeedId = { category: FeedCategory.Crypto.valueOf(), name: "USDT/USD" };

export class CcxtFeed implements BaseDataFeed {
  private readonly logger = new Logger(CcxtFeed.name);
  protected initialized = false;
  private config: FeedConfig[];

  private readonly exchangeByName: Map<string, Exchange> = new Map();

  /** Symbol -> exchange -> price */
  private readonly prices: Map<string, Map<string, PriceInfo>> = new Map();

  async start() {
    this.config = this.loadConfig();
    const exchangeToSymbols = new Map<string, Set<string>>();

    for (const feed of this.config) {
      for (const source of feed.sources) {
        const symbols = exchangeToSymbols.get(source.exchange) || new Set();
        symbols.add(source.symbol);
        exchangeToSymbols.set(source.exchange, symbols);
      }
    }

    this.logger.log(`Connecting to exchanges: ${JSON.stringify(Array.from(exchangeToSymbols.keys()))}`);
    const loadExchanges = [];
    for (const exchangeName of exchangeToSymbols.keys()) {
      try {
        const exchange: Exchange = new ccxt.pro[exchangeName]({ newUpdates: true });
        this.exchangeByName.set(exchangeName, exchange);
        loadExchanges.push([exchangeName, retry(async () => exchange.loadMarkets(), 2, RETRY_BACKOFF_MS, this.logger)]);
      } catch (e) {
        this.logger.warn(`Failed to initialize exchange ${exchangeName}, ignoring: ${e}`);
        exchangeToSymbols.delete(exchangeName);
      }
    }

    for (const [exchangeName, loadExchange] of loadExchanges) {
      try {
        this.logger.log(`Initializing exchange ${exchangeName}`);
        await loadExchange;
        this.logger.log(`Exchange ${exchangeName} initialized`);
      } catch (e) {
        this.logger.warn(`Failed to load markets for ${exchangeName}, ignoring: ${e}`);
        exchangeToSymbols.delete(exchangeName);
      }
    }

    await this.initWatchTrades(exchangeToSymbols);

    this.initialized = true;
    this.logger.log(`Initialization done, watching trades...`);
  }

  async getValues(feeds: FeedId[]): Promise<FeedValueData[]> {
    const promises = feeds.map(feed => this.getValue(feed));
    return Promise.all(promises);
  }

  async getValue(feed: FeedId): Promise<FeedValueData> {
    const price = await this.getFeedPrice(feed);
    return {
      feed: feed,
      value: price,
    };
  }

  private async initWatchTrades(exchangeToSymbols: Map<string, Set<string>>) {
    for (const [exchangeName, symbols] of exchangeToSymbols) {
      const exchange = this.exchangeByName.get(exchangeName);
      if (exchange === undefined) continue;

      const marketIds: string[] = [];
      for (const symbol of symbols) {
        const market = exchange.markets[symbol];
        if (market === undefined) {
          this.logger.warn(`Market not found for ${symbol} on ${exchangeName}`);
          continue;
        }
        marketIds.push(market.id);
      }
<<<<<<< HEAD
=======

      await this.populateInitialPrices(marketIds, exchangeName, exchange);

>>>>>>> 1a0356bc
      void this.watch(exchange, marketIds, exchangeName);
    }
  }

  private async populateInitialPrices(marketIds: string[], exchangeName: string, exchange: Exchange) {
    try {
      if (exchange.has["fetchTickers"]) {
        this.logger.log(`Fetching last prices for ${marketIds} on ${exchangeName}`);
        const tickers = await exchange.fetchTickers(marketIds);
        for (const [marketId, ticker] of Object.entries(tickers)) {
          if (ticker.last === undefined) {
            this.logger.warn(`No last price found for ${marketId} on ${exchangeName}`);
            continue;
          }

          this.setPrice(exchangeName, ticker.symbol, ticker.last, ticker.timestamp);
        }
      } else {
        throw new Error("Exchange does not support fetchTickers");
      }
    } catch (e) {
      this.logger.log(`Unable to retrieve ticker batch on ${exchangeName}: ${e}`);
      this.logger.log(`Falling back to fetching individual tickers`);
      for (const marketId of marketIds) {
        this.logger.log(`Fetching last price for ${marketId} on ${exchangeName}`);
        const ticker = await exchange.fetchTicker(marketId);
        if (ticker === undefined) {
          this.logger.warn(`Ticker not found for ${marketId} on ${exchangeName}`);
          continue;
        }
        if (ticker.last === undefined) {
          this.logger.log(`No last price found for ${marketId} on ${exchangeName}`);
          continue;
        }

        this.setPrice(exchangeName, ticker.symbol, ticker.last, ticker.timestamp);
      }
    }
  }

  private async watch(exchange: Exchange, marketIds: string[], exchangeName: string) {
    this.logger.log(`Watching trades for ${marketIds} on exchange ${exchangeName}`);

    if (exchange.has["watchTrades"]) {
      // eslint-disable-next-line no-constant-condition
      while (true) {
        try {
          const trades = await retry(
            async () => exchange.watchTradesForSymbols(marketIds, null, 100),
            RETRY_BACKOFF_MS
          );
          this.processTrades(trades, exchangeName);
        } catch (e) {
          this.logger.error(`Failed to watch trades for ${exchangeName}: ${e}`);
          return;
        }
      }
    } else if (exchange.has["fetchTrades"]) {
      // eslint-disable-next-line no-constant-condition
      while (true) {
        try {
          const trades: Trade[] = [];
          for (const marketId of marketIds) {
            const tradesForSymbol = await exchange.fetchTrades(marketId, null, 100);
            trades.push(tradesForSymbol[tradesForSymbol.length - 1]);
          }
          this.processTrades(trades, exchangeName);

          await sleepFor(1000);
        } catch (e) {
          this.logger.error(`Failed to fetch trades for ${exchangeName}: ${e}`);
          await sleepFor(10_000);
        }
      }
    }
  }

  private processTrades(trades: Trade[], exchangeName: string) {
    trades.forEach(trade => {
      this.setPrice(exchangeName, trade.symbol, trade.price, trade.timestamp);
    });
  }

  private setPrice(exchangeName: string, symbol: string, price: number, timestamp: number) {
    const prices = this.prices.get(symbol) || new Map<string, PriceInfo>();
    prices.set(exchangeName, {
      price: price,
      time: timestamp,
      exchange: exchangeName,
    });
    this.prices.set(symbol, prices);
  }

  private async getFeedPrice(feedId: FeedId): Promise<number | undefined> {
    const config = this.config.find(config => feedsEqual(config.feed, feedId));
    if (!config) {
      this.logger.warn(`No config found for ${JSON.stringify(feedId)}`);
      return undefined;
    }

    let usdtToUsd: number | undefined;

    const convertToUsd = async (symbol: string, exchange: string, price: number) => {
      if (usdtToUsd === undefined) usdtToUsd = await this.getFeedPrice(usdtToUsdFeedId);
      if (usdtToUsd === undefined) {
        this.logger.warn(`Unable to retrieve USDT to USD conversion rate for ${symbol} at ${exchange}`);
        return undefined;
      }
      return price * usdtToUsd;
    };

    const prices: number[] = [];

    // Gather all available prices
    for (const source of config.sources) {
      const info = this.prices.get(source.symbol)?.get(source.exchange);
      // Skip if no price information is available
      if (!info) continue;

      let price = info.price;

      price = source.symbol.endsWith("USDT") ? await convertToUsd(source.symbol, source.exchange, price) : price;
      if (price === undefined) continue;

      // Add the price to our list for median calculation
      prices.push(price);
    }

    if (prices.length === 0) {
      this.logger.warn(`No prices found for ${JSON.stringify(feedId)}`);
      return undefined;
    }

    // If single price found, return price
    if (prices.length === 1) {
      return prices[0];
    }

    // Sort the prices in ascending order
    prices.sort((a, b) => a - b);

    // Calculate the median
    const mid = Math.floor(prices.length / 2);
    const median =
      prices.length % 2 !== 0
        ? prices[mid] // Odd number of elements, take the middle one
        : (prices[mid - 1] + prices[mid]) / 2; // Even number of elements, average the two middle ones

    return median;
  }

  private loadConfig() {
    const network = process.env.NETWORK as networks;
    let configPath: string;
    switch (network) {
      case "local-test":
        configPath = CONFIG_PREFIX + "test-feeds.json";
        break;
      default:
        configPath = CONFIG_PREFIX + "feeds.json";
    }

    try {
      const jsonString = readFileSync(configPath, "utf-8");
      const config: FeedConfig[] = JSON.parse(jsonString);

      if (config.find(feed => feedsEqual(feed.feed, usdtToUsdFeedId)) === undefined) {
        throw new Error("Must provide USDT feed sources, as it is used for USD conversion.");
      }

      this.logger.log(`Supported feeds: ${JSON.stringify(config.map(f => f.feed))}`);

      return config;
    } catch (err) {
      this.logger.error("Error parsing JSON config:", err);
      throw err;
    }
  }
}

function feedsEqual(a: FeedId, b: FeedId): boolean {
  return a.category === b.category && a.name === b.name;
}<|MERGE_RESOLUTION|>--- conflicted
+++ resolved
@@ -113,12 +113,9 @@
         }
         marketIds.push(market.id);
       }
-<<<<<<< HEAD
-=======
 
       await this.populateInitialPrices(marketIds, exchangeName, exchange);
 
->>>>>>> 1a0356bc
       void this.watch(exchange, marketIds, exchangeName);
     }
   }
