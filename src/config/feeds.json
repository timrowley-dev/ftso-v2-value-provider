--- conflicted
+++ resolved
@@ -1451,630 +1451,5 @@
         "symbol": "PYTH/USDT"
       }
     ]
-  },
-  {
-<<<<<<< HEAD
-    "feed": { "category": 1, "name": "POL/USD" },
-    "sources": [
-      {
-        "exchange": "bingx",
-        "symbol": "POL/USDT"
-      },
-      {
-        "exchange": "bitfinex",
-        "symbol": "POL/USDT"
-      },
-      {
-        "exchange": "bitget",
-        "symbol": "POL/USDT"
-      },
-      {
-        "exchange": "bybit",
-        "symbol": "POL/USDT"
-      },
-      {
-        "exchange": "cex",
-        "symbol": "POL/USDT"
-=======
-    "feed": { "category": 1, "name": "HNT/USD" },
-    "sources": [
-      {
-        "exchange": "binanceus",
-        "symbol": "HNT/USDT"
-      },
-      {
-        "exchange": "bingx",
-        "symbol": "HNT/USDT"
-      },
-      {
-        "exchange": "bitget",
-        "symbol": "HNT/USDT"
-      },
-      {
-        "exchange": "bitmart",
-        "symbol": "HNT/USDT"
-      },
-      {
-        "exchange": "bybit",
-        "symbol": "HNT/USDT"
-      },
-      {
-        "exchange": "coinex",
-        "symbol": "HNT/USDT"
-      },
-      {
-        "exchange": "cryptocom",
-        "symbol": "HNT/USDT"
-      },
-      {
-        "exchange": "gate",
-        "symbol": "HNT/USDT"
-      },
-      {
-        "exchange": "gateio",
-        "symbol": "HNT/USDT"
-      },
-      {
-        "exchange": "kucoin",
-        "symbol": "HNT/USDT"
-      },
-      {
-        "exchange": "mexc",
-        "symbol": "HNT/USDT"
-      }
-    ]
-  },
-  {
-    "feed": { "category": 1, "name": "SUI/USD" },
-    "sources": [
-      {
-        "exchange": "ascendex",
-        "symbol": "SUI/USDT"
-      },
-      {
-        "exchange": "binanceus",
-        "symbol": "SUI/USDT"
-      },
-      {
-        "exchange": "bingx",
-        "symbol": "SUI/USDT"
-      },
-      {
-        "exchange": "bitcoincom",
-        "symbol": "SUI/USDT"
-      },
-      {
-        "exchange": "bitfinex",
-        "symbol": "SUI/USDT"
-      },
-      {
-        "exchange": "bitfinex2",
-        "symbol": "SUI/USDT"
-      },
-      {
-        "exchange": "bitget",
-        "symbol": "SUI/USDT"
-      },
-      {
-        "exchange": "bitmart",
-        "symbol": "SUI/USDT"
-      },
-      {
-        "exchange": "bybit",
-        "symbol": "SUI/USDT"
-      },
-      {
-        "exchange": "cex",
-        "symbol": "SUI/USDT"
-      },
-      {
-        "exchange": "coinex",
-        "symbol": "SUI/USDT"
-      }
-    ]
-  },
-  {
-    "feed": { "category": 1, "name": "PEPE/USD" },
-    "sources": [
-      {
-        "exchange": "ascendex",
-        "symbol": "PEPE/USDT"
-      },
-      {
-        "exchange": "bingx",
-        "symbol": "PEPE/USDT"
-      },
-      {
-        "exchange": "bitcoincom",
-        "symbol": "PEPE/USDT"
-      },
-      {
-        "exchange": "bitfinex",
-        "symbol": "PEPE/USDT"
-      },
-      {
-        "exchange": "bitfinex2",
-        "symbol": "PEPE/USDT"
-      },
-      {
-        "exchange": "bitget",
-        "symbol": "PEPE/USDT"
-      },
-      {
-        "exchange": "bitmart",
-        "symbol": "PEPE/USDT"
-      },
-      {
-        "exchange": "bybit",
-        "symbol": "PEPE/USDT"
-      },
-      {
-        "exchange": "cex",
-        "symbol": "PEPE/USDT"
-      },
-      {
-        "exchange": "coinex",
-        "symbol": "PEPE/USDT"
-      },
-      {
-        "exchange": "cryptocom",
-        "symbol": "PEPE/USDT"
-      }
-    ]
-  },
-  {
-    "feed": { "category": 1, "name": "QNT/USD" },
-    "sources": [
-      {
-        "exchange": "ascendex",
-        "symbol": "QNT/USDT"
-      },
-      {
-        "exchange": "bequant",
-        "symbol": "QNT/USDT"
-      },
-      {
-        "exchange": "binanceus",
-        "symbol": "QNT/USDT"
-      },
-      {
-        "exchange": "bingx",
-        "symbol": "QNT/USDT"
-      },
-      {
-        "exchange": "bitcoincom",
-        "symbol": "QNT/USDT"
-      },
-      {
-        "exchange": "bitget",
-        "symbol": "QNT/USDT"
-      },
-      {
-        "exchange": "bitmart",
-        "symbol": "QNT/USDT"
-      },
-      {
-        "exchange": "bybit",
-        "symbol": "QNT/USDT"
-      },
-      {
-        "exchange": "coinbase",
-        "symbol": "QNT/USDT"
-      },
-      {
-        "exchange": "coinbaseexchange",
-        "symbol": "QNT/USDT"
-      },
-      {
-        "exchange": "coinex",
-        "symbol": "QNT/USDT"
-      }
-    ]
-  },
-  {
-    "feed": { "category": 1, "name": "AAVE/USD" },
-    "sources": [
-      {
-        "exchange": "ascendex",
-        "symbol": "AAVE/USDT"
-      },
-      {
-        "exchange": "bequant",
-        "symbol": "AAVE/USDT"
-      },
-      {
-        "exchange": "binanceus",
-        "symbol": "AAVE/USDT"
-      },
-      {
-        "exchange": "bingx",
-        "symbol": "AAVE/USDT"
-      },
-      {
-        "exchange": "bitcoincom",
-        "symbol": "AAVE/USDT"
-      },
-      {
-        "exchange": "bitfinex",
-        "symbol": "AAVE/USDT"
-      },
-      {
-        "exchange": "bitfinex2",
-        "symbol": "AAVE/USDT"
-      },
-      {
-        "exchange": "bitget",
-        "symbol": "AAVE/USDT"
-      },
-      {
-        "exchange": "bitmart",
-        "symbol": "AAVE/USDT"
-      },
-      {
-        "exchange": "blockchaincom",
-        "symbol": "AAVE/USDT"
-      },
-      {
-        "exchange": "bybit",
-        "symbol": "AAVE/USDT"
-      }
-    ]
-  },
-  {
-    "feed": { "category": 1, "name": "FTM/USD" },
-    "sources": [
-      {
-        "exchange": "ascendex",
-        "symbol": "FTM/USDT"
-      },
-      {
-        "exchange": "bequant",
-        "symbol": "FTM/USDT"
-      },
-      {
-        "exchange": "binanceus",
-        "symbol": "FTM/USDT"
-      },
-      {
-        "exchange": "bingx",
-        "symbol": "FTM/USDT"
-      },
-      {
-        "exchange": "bitcoincom",
-        "symbol": "FTM/USDT"
-      },
-      {
-        "exchange": "bitfinex",
-        "symbol": "FTM/USDT"
-      },
-      {
-        "exchange": "bitfinex2",
-        "symbol": "FTM/USDT"
-      },
-      {
-        "exchange": "bitget",
-        "symbol": "FTM/USDT"
-      },
-      {
-        "exchange": "bitmart",
-        "symbol": "FTM/USDT"
-      },
-      {
-        "exchange": "bybit",
-        "symbol": "FTM/USDT"
-      },
-      {
-        "exchange": "coinex",
-        "symbol": "FTM/USDT"
-      }
-    ]
-  },
-  {
-    "feed": { "category": 1, "name": "ONDO/USD" },
-    "sources": [
-      {
-        "exchange": "ascendex",
-        "symbol": "ONDO/USDT"
-      },
-      {
-        "exchange": "bingx",
-        "symbol": "ONDO/USDT"
-      },
-      {
-        "exchange": "bitget",
-        "symbol": "ONDO/USDT"
-      },
-      {
-        "exchange": "bitmart",
-        "symbol": "ONDO/USDT"
-      },
-      {
-        "exchange": "bybit",
-        "symbol": "ONDO/USDT"
-      },
-      {
-        "exchange": "cex",
-        "symbol": "ONDO/USDT"
-      },
-      {
-        "exchange": "coinex",
-        "symbol": "ONDO/USDT"
-      },
-      {
-        "exchange": "cryptocom",
-        "symbol": "ONDO/USDT"
-      },
-      {
-        "exchange": "gate",
-        "symbol": "ONDO/USDT"
-      },
-      {
-        "exchange": "gateio",
-        "symbol": "ONDO/USDT"
-      },
-      {
-        "exchange": "htx",
-        "symbol": "ONDO/USDT"
-      }
-    ]
-  },
-  {
-    "feed": { "category": 1, "name": "TAO/USD" },
-    "sources": [
-      {
-        "exchange": "bingx",
-        "symbol": "TAO/USDT"
-      },
-      {
-        "exchange": "bitcoincom",
-        "symbol": "TAO/USDT"
-      },
-      {
-        "exchange": "bitget",
-        "symbol": "TAO/USDT"
-      },
-      {
-        "exchange": "bitmart",
-        "symbol": "TAO/USDT"
-      },
-      {
-        "exchange": "coinex",
-        "symbol": "TAO/USDT"
-      },
-      {
-        "exchange": "gate",
-        "symbol": "TAO/USDT"
-      },
-      {
-        "exchange": "gateio",
-        "symbol": "TAO/USDT"
-      },
-      {
-        "exchange": "hitbtc",
-        "symbol": "TAO/USDT"
-      },
-      {
-        "exchange": "kucoin",
-        "symbol": "TAO/USDT"
-      },
-      {
-        "exchange": "lbank",
-        "symbol": "TAO/USDT"
-      },
-      {
-        "exchange": "mexc",
-        "symbol": "TAO/USDT"
-      }
-    ]
-  },
-  {
-    "feed": { "category": 1, "name": "FET/USD" },
-    "sources": [
-      {
-        "exchange": "ascendex",
-        "symbol": "FET/USDT"
-      },
-      {
-        "exchange": "binanceus",
-        "symbol": "FET/USDT"
-      },
-      {
-        "exchange": "bingx",
-        "symbol": "FET/USDT"
-      },
-      {
-        "exchange": "bitcoincom",
-        "symbol": "FET/USDT"
-      },
-      {
-        "exchange": "bitfinex",
-        "symbol": "FET/USDT"
-      },
-      {
-        "exchange": "bitfinex2",
-        "symbol": "FET/USDT"
-      },
-      {
-        "exchange": "bitget",
-        "symbol": "FET/USDT"
-      },
-      {
-        "exchange": "bybit",
-        "symbol": "FET/USDT"
-      },
-      {
-        "exchange": "cex",
-        "symbol": "FET/USDT"
-      },
-      {
-        "exchange": "coinbase",
-        "symbol": "FET/USDT"
-      },
-      {
-        "exchange": "coinbaseexchange",
-        "symbol": "FET/USDT"
-      }
-    ]
-  },
-  {
-    "feed": { "category": 1, "name": "RENDER/USD" },
-    "sources": [
-      {
-        "exchange": "ascendex",
-        "symbol": "RENDER/USDT"
-      },
-      {
-        "exchange": "binanceus",
-        "symbol": "RENDER/USDT"
-      },
-      {
-        "exchange": "bingx",
-        "symbol": "RENDER/USDT"
-      },
-      {
-        "exchange": "bitcoincom",
-        "symbol": "RENDER/USDT"
-      },
-      {
-        "exchange": "bitget",
-        "symbol": "RENDER/USDT"
-      },
-      {
-        "exchange": "bitmart",
-        "symbol": "RENDER/USDT"
-      },
-      {
-        "exchange": "bybit",
-        "symbol": "RENDER/USDT"
-      },
-      {
-        "exchange": "coinex",
-        "symbol": "RENDER/USDT"
-      },
-      {
-        "exchange": "cryptocom",
-        "symbol": "RENDER/USDT"
-      },
-      {
-        "exchange": "gate",
-        "symbol": "RENDER/USDT"
-      },
-      {
-        "exchange": "gateio",
-        "symbol": "RENDER/USDT"
-      }
-    ]
-  },
-  {
-    "feed": { "category": 1, "name": "NOT/USD" },
-    "sources": [
-      {
-        "exchange": "ascendex",
-        "symbol": "NOT/USDT"
-      },
-      {
-        "exchange": "bingx",
-        "symbol": "NOT/USDT"
-      },
-      {
-        "exchange": "bitcoincom",
-        "symbol": "NOT/USDT"
-      },
-      {
-        "exchange": "bitfinex",
-        "symbol": "NOT/USDT"
-      },
-      {
-        "exchange": "bitfinex2",
-        "symbol": "NOT/USDT"
-      },
-      {
-        "exchange": "bitget",
-        "symbol": "NOT/USDT"
-      },
-      {
-        "exchange": "bitmart",
-        "symbol": "NOT/USDT"
-      },
-      {
-        "exchange": "bybit",
-        "symbol": "NOT/USDT"
-      },
-      {
-        "exchange": "cex",
-        "symbol": "NOT/USDT"
-      },
-      {
-        "exchange": "coinex",
-        "symbol": "NOT/USDT"
-      },
-      {
-        "exchange": "cryptocom",
-        "symbol": "NOT/USDT"
-      }
-    ]
-  },
-  {
-    "feed": { "category": 1, "name": "RUNE/USD" },
-    "sources": [
-      {
-        "exchange": "ascendex",
-        "symbol": "RUNE/USDT"
-      },
-      {
-        "exchange": "bingx",
-        "symbol": "RUNE/USDT"
-      },
-      {
-        "exchange": "bitcoincom",
-        "symbol": "RUNE/USDT"
-      },
-      {
-        "exchange": "bitget",
-        "symbol": "RUNE/USDT"
-      },
-      {
-        "exchange": "bybit",
-        "symbol": "RUNE/USDT"
-      },
-      {
-        "exchange": "cex",
-        "symbol": "RUNE/USDT"
-      },
-      {
-        "exchange": "coinex",
-        "symbol": "RUNE/USDT"
-      },
-      {
-        "exchange": "cryptocom",
-        "symbol": "RUNE/USDT"
-      },
-      {
-        "exchange": "gate",
-        "symbol": "RUNE/USDT"
-      },
-      {
-        "exchange": "gateio",
-        "symbol": "RUNE/USDT"
-      },
-      {
-        "exchange": "hitbtc",
-        "symbol": "RUNE/USDT"
-      }
-    ]
-  },
-  {
-    "feed": { "category": 1, "name": "JOULE/USD" },
-    "sources": [
-      {
-        "exchange": "probit",
-        "symbol": "JOULE/USDT"
-      },
-      {
-        "exchange": "bitrue",
-        "symbol": "JOULE/USDT"
->>>>>>> 7a0c8d11
-      }
-    ]
   }
 ]